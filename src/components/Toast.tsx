--- conflicted
+++ resolved
@@ -202,17 +202,11 @@
         onPress={onPress}
         style={[
           {
-<<<<<<< HEAD
             backgroundColor: !toast.customToast
               ? isDarkMode
                 ? colors.backgroundDark
                 : colors.backgroundLight
               : undefined,
-=======
-            backgroundColor: isDarkMode
-              ? colors.backgroundDark
-              : colors.backgroundLight,
->>>>>>> 15539726
             borderRadius: 8,
             position: 'absolute',
             maxHeight: toastHeight,
